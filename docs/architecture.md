--- conflicted
+++ resolved
@@ -1,11 +1,6 @@
 # MARS5 Technical Details
 
-<<<<<<< HEAD
-While we do not have the time for a full proper writeup of the details for MARS5, its design, training, and implementation, we will at the least try to give a more detailed overview here of how MARS5 works.
 
-
-=======
->>>>>>> 9280b84c
 ## hubconf object/api
 
 
