--- conflicted
+++ resolved
@@ -69,15 +69,10 @@
     # kv caching helps with optimizing inference speed.
     # disabling/enabling kv caching won't affect output quality
     use_kv_cache: bool = True
-<<<<<<< HEAD
-    trim_db: float = 22
-=======
-
 
     # Leading and trailing silences will be trimmed from final output
     # Trim_db is the threshold (in decibels) below reference to consider as silence
     trim_db: float = 27
->>>>>>> 395eaeb4
     beam_width: int = 1 # only beam width of 1 is currently supported
 
     ref_audio_pad: float = 0
