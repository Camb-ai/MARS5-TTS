--- conflicted
+++ resolved
@@ -12,7 +12,7 @@
    [![GitHub Repo stars](https://img.shields.io/github/stars/Camb-ai/MARS5-TTS?style=social)](https://github.com/Camb-ai/MARS5-TTS/stargazers)
    [![HuggingFace badge](https://img.shields.io/badge/%F0%9F%A4%97HuggingFace-Join-yellow)](https://huggingface.co/CAMB-AI/MARS5-TTS)
    [![Open In Colab](https://colab.research.google.com/assets/colab-badge.svg)](https://colab.research.google.com/github/Camb-ai/mars5-tts/blob/master/mars5_demo.ipynb)
-  
+
 
 </div>
 
@@ -24,7 +24,7 @@
 
 This is the repo for the MARS5 English speech model (TTS) from CAMB.AI.
 
-The model follows a two-stage AR-NAR pipeline with a distinctively novel NAR component (see more info in the [Architecture](docs/architecture.md)). 
+The model follows a two-stage AR-NAR pipeline with a distinctively novel NAR component (see more info in the [Architecture](docs/architecture.md)).
 
 With just 5 seconds of audio and a snippet of text, MARS5 can generate speech even for prosodically hard and diverse scenarios like sports commentary, anime and more. Check out our demo:
 
@@ -36,25 +36,12 @@
 
 Watch full video here: [![Youtube](https://img.shields.io/badge/YouTube-red)](https://www.youtube.com/watch?v=bmJSLPYrKtE)
 
-
-<<<<<<< HEAD
-**Quick Links**:
-- [CAMB.AI Website](https://camb.ai/) (access MARS5 in 140+ languages for TTS and dubbing)
-- [Technical Docs](docs/architecture.md)
-- Colab Quickstart: <a target="_blank" href="https://colab.research.google.com/github/Camb-ai/mars5-tts/blob/master/mars5_demo.ipynb"><img src="https://colab.research.google.com/assets/colab-badge.svg" alt="Open In Colab"/></a>
-- [Demo Page with Samples](https://179c54d254f7.ngrok.app/)
-
 ![Mars 5 simplified diagram](docs/assets/simplified_diagram.png)
 
 **Figure**: The high-level architecture flow of MARS5. Given text and a reference audio, coarse (L0) encodec speech features are obtained through an autoregressive transformer model. Then, the text, reference, and coarse features are refined in a multinomial DDPM model to produce the remaining encodec codebook values. The output of the DDPM is then vocoded to produce the final audio.
-=======
- <img src="docs/assets/MARS5_Architecture.png" width="1000" />
-
-**Figure**: the high-level architecture flow of MARS5. Given text and a reference audio, coarse (L0) encodec speech features are obtained through an autoregressive transformer model. Then, the text, reference, and coarse features are refined in a multinomial DDPM model to produce the remaining encodec codebook values. The output of the DDPM is then vocoded to produce the final audio.
->>>>>>> 5a830119
 
 Because the model is trained on raw audio together with byte-pair-encoded text, it can be steered with things like punctuation and capitalization.
-E.g. To add a pause, add a comma to that part in the transcript. Or, to emphasize a word, put it in capital letters in the transcript. 
+E.g. To add a pause, add a comma to that part in the transcript. Or, to emphasize a word, put it in capital letters in the transcript.
 This enables a fairly natural way for guiding the prosody of the generated output.
 
 Speaker identity is specified using an audio reference file between 2-12 seconds, with lengths around 6s giving optimal results.
@@ -72,9 +59,6 @@
 
 We use `torch.hub` to make loading the model easy -- no cloning of the repo needed. The steps to perform inference are simple:
 
-<<<<<<< HEAD
-1. **Install pip dependencies**: We have 3 inference dependencies only `torch`, `torchaudio`, `librosa`, `vocos`, and `encodec`. Python must be at version 3.10 or greater, and torch must be v2.0 or greater.
-=======
 1. **Installation using pip**:
 
     Requirements:
@@ -84,17 +68,12 @@
     - Librosa
     - Vocos
     - Encodec
->>>>>>> 5a830119
 
 ```bash
 pip install --upgrade torch torchaudio librosa vocos encodec
 ```
 
-<<<<<<< HEAD
-2. **Load models**: Load the MARS5 AR and NAR model from torch hub:
-=======
 2. **Load models**: load the MARS5 AR and NAR model from torch hub:
->>>>>>> 5a830119
 
 ```python
 import torch, librosa
@@ -107,33 +86,27 @@
 
 ```python
 # Load reference audio between 1-12 seconds.
-wav, sr = librosa.load('<path to arbitrary 24kHz waveform>.wav', 
+wav, sr = librosa.load('<path to arbitrary 24kHz waveform>.wav',
                        sr=mars5.sr, mono=True)
 wav = torch.from_numpy(wav)
 ref_transcript = "<transcript of the reference audio>"
 ```
 
-<<<<<<< HEAD
-The reference transcript is an optional piece of info you need if you wish to do a deep clone.
-MARS5 supports 2 kinds of inference: a shallow, fast inference whereby you do not need the transcript of the reference (we call this a _shallow clone_), and a second slower, but typically higher quality way, which we call a _deep clone_.
-To use the deep clone, you need the prompt transcript. See the [model docs](docs/architecture.md) for more info on this. 
-=======
 *Note: The reference transcript is optional. Pass it if you wish to do a deep clone.*
 
 MARS5 supports 2 kinds of inference: a shallow, fast inference whereby you do not need the transcript of the reference (we call this a _shallow clone_), and a second slower, but typically higher quality way, which we call a _deep clone_.
-To use the deep clone, you need the prompt transcript. See the [model architecture](docs/architecture.md) for more info on this. 
->>>>>>> 5a830119
+To use the deep clone, you need the prompt transcript. See the [model architecture](docs/architecture.md) for more info on this.
 
 4. **Perform the synthesis**:
 
 ```python
 # Pick whether you want a deep or shallow clone. Set to False if you don't know prompt transcript or want fast inference. Set to True if you know transcript and want highest quality.
-deep_clone = True 
+deep_clone = True
 # Below you can tune other inference settings, like top_k, temperature, top_p, etc...
 cfg = config_class(deep_clone=deep_clone, rep_penalty_window=100,
                       top_k=100, temperature=0.7, freq_penalty=3)
 
-ar_codes, output_audio = mars5.tts("The quick brown rat.", wav, 
+ar_codes, output_audio = mars5.tts("The quick brown rat.", wav,
           ref_transcript,
           cfg=cfg)
 # output_audio is (T,) shape float tensor corresponding to the 24kHz output audio.
@@ -155,7 +128,7 @@
 
 - AR fp16 checkpoint [~750M parameters], along with config embedded in the checkpoint.
 - NAR fp16 checkpoint [~450M parameters], along with config embedded in the checkpoint.
-- The byte-pair encoding tokenizer used for the L0 encodec codes and the English text is embedded in each checkpoint under the `'vocab'` key, and follows roughly the same format of a saved minbpe tokenizer. 
+- The byte-pair encoding tokenizer used for the L0 encodec codes and the English text is embedded in each checkpoint under the `'vocab'` key, and follows roughly the same format of a saved minbpe tokenizer.
 
 **Hardware Requirements**:
 
@@ -165,16 +138,7 @@
 
 ## Roadmap
 
-<<<<<<< HEAD
-MARS5 is not perfect at the moment, and we are working on a few efforts to improve its quality, stability, and performance. 
-Rough areas we are looking to improve, and welcome any contributions:
-
-- Improving inference stability and consistency
-- Speed/performance optimizations
-- Improving reference audio selection when given long references.
-- Benchmark performance numbers for MARS5 on standard speech datasets. 
-=======
-MARS5 is not perfect at the moment, and we are working on improving its quality, stability, and performance. 
+MARS5 is not perfect at the moment, and we are working on improving its quality, stability, and performance.
 Rough areas we are looking to improve, and welcome any contributions in:
 
 ☐ Improving inference stability and consistency <br />
@@ -183,12 +147,11 @@
 ☐ Benchmark performance numbers for MARS5 on standard speech datasets.
 
 If you would like to contribute any improvement to MARS5, please feel free to contribute (guidelines below).
->>>>>>> 5a830119
 
 
 ## Contributions
 
-We welcome any contributions to improving the model. As you may find when experimenting, it can produce really great results, it can still be further improved to create excellent outputs _consistently_. 
+We welcome any contributions to improving the model. As you may find when experimenting, it can produce really great results, it can still be further improved to create excellent outputs _consistently_.
 We'd also love to see how you used MARS5 in different scenarios, please use the [🙌 Show and tell](https://github.com/Camb-ai/MARS5-TTS/discussions/categories/show-and-tell) category in Discussions to share your examples.
 
 **Contribution format**:
@@ -207,7 +170,7 @@
 
 ## Join Our Team
 
-We're an ambitious team, globally distributed, with a singular aim of making everyone's voice count. At CAMB.AI, we're a research team of Interspeech-published, Carnegie Mellon, ex-Siri engineers and we're looking for you to join our team. 
+We're an ambitious team, globally distributed, with a singular aim of making everyone's voice count. At CAMB.AI, we're a research team of Interspeech-published, Carnegie Mellon, ex-Siri engineers and we're looking for you to join our team.
 
 We're actively hiring; please drop us an email at ack@camb.ai if you're interested. Visit our [careers page](https://www.camb.ai/careers) for more info.
 
