![MARS5 Banner](assets/github-banner.png)

# MARS5: A novel speech model for insane prosody.

This is the repo for the MARS5 English speech model (TTS) from CAMB.AI.

The model follows a two-stage AR-NAR pipeline with a distinctively novel NAR component (see more info in the [docs](docs/architecture.md)). 

With just 5 seconds of audio and a snippet of text, MARS5 can generate speech even for prosodically hard and diverse scenarios like sports commentary, anime and more. Check out our demo:

<<<<<<< HEAD
=======


https://github.com/Camb-ai/MARS5-TTS/assets/23717819/63557935-92ad-4c1e-abfd-000a96f250c4


>>>>>>> 2279d8e4

**Quick links**:
- [CAMB.AI website](https://camb.ai/) (access MARS5 in 140+ lanugages for TTS and dubbing)
- Technical docs: [in the docs folder](docs/architecture.md)
- Colab quickstart: <a target="_blank" href="https://colab.research.google.com/github/Camb-ai/mars5-tts/blob/master/mars5_demo.ipynb"><img src="https://colab.research.google.com/assets/colab-badge.svg" alt="Open In Colab"/></a>
- Demo page with samples: [here](https://179c54d254f7.ngrok.app/)

![Mars 5 simplified diagram](docs/assets/simplified_diagram.png)

**Figure**: the high-level architecture flow of Mars 5. Given text and a reference audio, coarse (L0) encodec speech features are obtained through an autoregressive transformer model. Then, the text, reference, and coarse features are refined in a multinomial DDPM model to produce the remaining encodec codebook values. The output of the DDPM is then vocoded to produce the final audio.

Because the model is trained on raw audio together with byte-pair-encoded text, it can be steered with things like punctuation and captialization.
E.g. to add a pause, add a comma to that part in the transcript. Or, to emphasize a word, put it in captial letters in the transcript. 
This enables a fairly natural way for guiding the prosody of the generated output.

Speaker identity is specified using an audio reference file between 2-12 seconds, with lengths around 6s giving optimal results.
Further, by providing the transcript of the reference, MARS5 enables one to do a '_deep clone_' which improves the quality of the cloning and output, at the cost of taking a bit longer to produce the audio.
For more details on this and other performance and model details, please see inside the [docs folder](docs/architecture.md).


## Quickstart


We use `torch.hub` to make loading the model easy -- no cloning of the repo needed. The steps to perform inference are simple:

1. **Install pip dependancies**: we have 3 inference dependencies only `torch`, `torchaudio`, `librosa`, `vocos`, and `encodec`. Python must be at version 3.10 or greater, and torch must be v2.0 or greater.

```bash
pip install --upgrade torch torchaudio librosa vocos encodec
```

2. **Load models**: load the Mars 5 AR and NAR model from torch hub:

```python
import torch, librosa

mars5, config_class = torch.hub.load('Camb-ai/mars5-tts', 'mars5_english', trust_repo=True)
# The `mars5` contains the AR and NAR model, as well as inference code.
# The `config_class` contains tunable inference config settings like temperature.
```
3. **Pick a reference** and optionally its transcript:

```python
# load reference audio between 1-12 seconds.
wav, sr = librosa.load('<path to arbitrary 24kHz waveform>.wav', 
                       sr=mars5.sr, mono=True)
wav = torch.from_numpy(wav)
ref_transcript = "<transcript of the reference audio>"
```

The reference transcript is an optional piece of info you need if you wish to do a deep clone.
Mars5 supports 2 kinds of inference: a shallow, fast inference whereby you do not need the transcript of the reference (we call this a _shallow clone_), and a second slower, but typically higher quality way, which we call a _deep clone_.
To use the deep clone, you need the prompt transcript. See the [model docs](docs/architecture.md) for more info on this. 

4. **Perform the synthesis**:

```python
# Pick whether you want a deep or shallow clone. Set to False if you don't know prompt transcript or want fast inference. Set to True if you know transcript and want highest quality.
deep_clone = True 
# Below you can tune other inference settings, like top_k, temperature, top_p, etc...
cfg = config_class(deep_clone=deep_clone, rep_penalty_window=100,
                      top_k=100, temperature=0.7, freq_penalty=3)

ar_codes, output_audio = mars5.tts("The quick brown rat.", wav, 
          ref_transcript,
          cfg=cfg)
# output_audio is (T,) shape float tensor corresponding to the 24kHz output audio.
```

That's it! These default settings provide pretty good results, but feel free to tune the inference settings to optimize the output for your particular example. See the [`InferenceConfig`](inference.py) code or the demo notebook for info and docs on all the different inference settings.

_Some tips for best quality:_
- Make sure reference audio is clean and between 1 second and 12 seconds.
- Use deep clone and provide an accurate transcript for the reference.
- Use proper punctuation -- the model is can be guided and made better or worse with proper use of punctuation and capitalization.


## Model details

**Checkpoints**

The checkpoints for MARS5 are provided under the releases tab of this github repo. We provide two checkpoints:

- AR fp16 checkpoint [~750M parameters], along with config embedded in the checkpoint.
- NAR fp16 checkpoint [~450M parameters], along with config embedded in the checkpoint.
- The byte-pair encoding tokenizer used for the L0 encodec codes and the English text is embedded in each checkpoint under the `'vocab'` key, and follows roughly the same format of a saved minbpe tokenizer. 

**Hardware requirements**:

You must be able to store at least 750M+450M params on GPU, and do inference with 750M of active parameters. In general, at least **20GB of GPU VRAM** is needed to run the model on GPU (we plan to further optimize this in the future).

If you do not have the necessary hardware requirements and just want to use MARS5 in your applications, you can use it via our API: see [docs.camb.ai](https://docs.camb.ai/). If you need some more credits to test it for your use case, feel free to reach out to `help@camb.ai` for help.

## Roadmap

Mars 5 is not perfect at the moment, and we are working on a few efforts to improve its quality, stability, and performance. 
Rough areas we are looking to improve, and welcome any contributions:

- Improving inference stability and consistency
- Speed/performance optimizations
- Improving reference audio selection when given long references.
- 
- Benchmark performance numbers for Mars 5 on standard speech datasets. 

If you would like to contribute any improvement to MARS, please feel free to contribute (guidelins below).

## Contributions

We welcome any contributions to improving the model. As you may find when experimenting, it can produce really great results, it can still be further improved to create excellent outputs _consistently_. 

**Contribution format**:

The preferred way to contribute to our repo is to fork the [master repository](https://github.com/Camb-ai/mars5-tts) on GitHub:

1. Fork the repo on github
2. Clone the repo, set upstream as this repo: `git remote add upstream git@github.com:Camb-ai/mars5-tts.git`
3. Make to a new local branch and make your changes, commit changes.
4. Push changes to new upstream branch: `git push --set-upstream origin <NAME-NEW-BRANCH>`
5. On github, go to your fork and click 'Pull request' to begin the PR process. Please make sure to include a description of what you did/fixed.

## License

We are open-sourcing MARS in English under GNU AGPL 3.0, but you can request to use it under a different license by emailing help@camb.ai

## Join our team

We're an ambitious team, globally distributed, with a singular aim of making everyone's voice count. At CAMB.AI, we're a research team of Interspeech-published, Carnegie Mellon, ex-Siri engineers and we're looking for you to join our team. 

We're actively hiring; please drop us an email at ack@camb.ai if you're interested. Visit our [careers page](https://www.camb.ai/careers) for more info. at 

## Acknowledgements

Parts of code for this project are adapted from the following repositories -- please make sure to check them out! Thank you to the authors of:

- AWS: For providing much needed compute resources (NVIDIA H100s) to enable training of the model.
- TransFusion: [https://github.com/RF5/transfusion-asr](https://github.com/RF5/transfusion-asr)
- Multinormial diffusion: [https://github.com/ehoogeboom/multinomial_diffusion](https://github.com/ehoogeboom/multinomial_diffusion)
- Mistral-src: [https://github.com/mistralai/mistral-src](https://github.com/mistralai/mistral-src)
- minbpe: [https://github.com/karpathy/minbpe](https://github.com/karpathy/minbpe)
- gemalo-ai's encodec Vocos: [https://github.com/gemelo-ai/vocos](https://github.com/gemelo-ai/vocos)
- librosa for their `.trim()` code: [https://librosa.org/doc/main/generated/librosa.effects.trim.html](https://librosa.org/doc/main/generated/librosa.effects.trim.html)<|MERGE_RESOLUTION|>--- conflicted
+++ resolved
@@ -8,14 +8,11 @@
 
 With just 5 seconds of audio and a snippet of text, MARS5 can generate speech even for prosodically hard and diverse scenarios like sports commentary, anime and more. Check out our demo:
 
-<<<<<<< HEAD
-=======
 
 
 https://github.com/Camb-ai/MARS5-TTS/assets/23717819/63557935-92ad-4c1e-abfd-000a96f250c4
 
 
->>>>>>> 2279d8e4
 
 **Quick links**:
 - [CAMB.AI website](https://camb.ai/) (access MARS5 in 140+ lanugages for TTS and dubbing)
